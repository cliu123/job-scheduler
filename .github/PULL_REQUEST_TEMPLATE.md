--- conflicted
+++ resolved
@@ -1,4 +1,3 @@
-<<<<<<< HEAD
 ### Description
 [Describe what this change achieves]
  
@@ -13,15 +12,4 @@
 - [ ] Commits are signed per the DCO using --signoff 
 
 By submitting this pull request, I confirm that my contribution is made under the terms of the Apache 2.0 license.
-For more information on following Developer Certificate of Origin and signing off your commits, please check [here](https://github.com/opensearch-project/OpenSearch/blob/main/CONTRIBUTING.md#developer-certificate-of-origin).
-=======
-*Issue #, if available:*
-
-*Description of changes:*
-
-
-*CheckList:*
-[ ] Commits are signed per the DCO using --signoff
-
-By submitting this pull request, I confirm that my contribution is made under the terms of the Apache 2.0 license.
->>>>>>> afe3d229
+For more information on following Developer Certificate of Origin and signing off your commits, please check [here](https://github.com/opensearch-project/OpenSearch/blob/main/CONTRIBUTING.md#developer-certificate-of-origin).